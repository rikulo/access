--- conflicted
+++ resolved
@@ -1,14 +1,16 @@
 # Changes
 
-<<<<<<< HEAD
+**2.2.1**
+
+* Merge 1.6.4
+
 **2.2.0**
 
 * Migrate to null safety
-=======
+
 **1.6.4**
 
 * `onQuery` and `onExecute` supported in `configure` for easy debugging.
->>>>>>> 2dad9334
 
 **1.6.2**
 
