--- conflicted
+++ resolved
@@ -1,16 +1,12 @@
 name: access
-<<<<<<< HEAD
-version: 2.0.0
-=======
-version: 1.6.5
->>>>>>> 2dad9334
+version: 2.0.1
 description: A simple database utility for the entity library and PostgreSQL.
 homepage: https://github.com/rikulo/access
 documentation: https://github.com/rikulo/access
 dev_dependencies:
   test: any
 environment:
-  sdk: '>=2.12.0 <3.0.0'
+  sdk: '>=2.13.0 <3.0.0'
 dependencies:
   entity: ">=0.7.0"
   postgresql2: '>=0.5.0'
